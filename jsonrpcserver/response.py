"""
Response
********

The response objects returned by `dispatch()`_.

.. _dispatch(): #dispatcher.dispatch
"""

import json
from collections import OrderedDict
from jsonrpcserver import status
from jsonrpcserver.exceptions import JsonRpcServerError, ServerError


def _sort_response(response):
    """Sort the keys in a JSON-RPC response object.

    This has no effect other than making it nicer to read.

    Example::

        >>> json.dumps(_sort_response({'id': 2, 'result': 5, 'jsonrpc': '2.0'}))
        {"jsonrpc": "2.0", "result": 5, "id": 1}

    :param response: JSON-RPC response, in dictionary form.
    :return: The same response, sorted in an ``OrderedDict``.
    """
    root_order = ['jsonrpc', 'result', 'error', 'id']
    error_order = ['code', 'message', 'data']
    if 'error' in response:
        response['error'] = OrderedDict(sorted(
            response['error'].items(), key=lambda k: error_order.index(k[0])))
    return OrderedDict(sorted(
        response.items(), key=lambda k: root_order.index(k[0])))


class NotificationResponse(object):
    """Returned from `dispatch()`_ in response to notifications."""

    #: The HTTP status to send in response to notifications. Default is ``204``,
    #: but some clients prefer to get ``200 OK``. Monkey patch to configure.
    http_status = status.HTTP_NO_CONTENT

    def __str__(self):
        return ''


class _Response(dict):
    """Parent of the other responses.

    :param request_id:
        This member is REQUIRED. It MUST be the same as the value of the id
        member in the Request Object. If there was an error in detecting the id
        in the Request object (e.g. Parse error/Invalid Request), it MUST be
        Null.
    """

    def __str__(self):
        raise NotImplementedError()


class RequestResponse(_Response):
    """Returned from `dispatch()`_ in response to a "request", (i.e. a request
    that wants a response back), after processing successfully.
    """

    #: The HTTP status to send when responding to requests.
    http_status = status.HTTP_OK

    def __init__(self, request_id, result):
        """
        :param request_id: Matches the original request's id value.
        :param result:
            The payload from processing the request. If the request was a
            JSON-RPC notification (i.e. the request id is ``None``), the result
            must also be ``None`` because notifications don't require any data
            returned.
        """
        # Ensure we're not responding to a notification with data
        if not request_id:
            raise ValueError(
                'Requests must have an id, use NotificationResponse instead')
        super(RequestResponse, self).__init__(
            {'jsonrpc': '2.0', 'result': result, 'id': request_id})

    def __str__(self):
        """JSON-RPC response string."""
        return json.dumps(_sort_response(self))


class ErrorResponse(_Response):
    """Returned from `dispatch()`_ if there was an error while processing the
    request.
    """
    debug = False
    notification_errors = False

    def __init__(self, http_status, request_id, code, message, data=None):
        """
        :param http_status: The recommended HTTP status code to respond with, if
                            using HTTP for transport.
        :param request_id: Must be the same as the value as the id member in the
                           Request Object. If there was an error in detecting
                           the id in the Request object (e.g. Parse
                           error/Invalid Request), it MUST be Null.
        :param code: A Number that indicates the error type that occurred. This
                     MUST be an integer.
        :param message: A string providing a short description of the error, eg.
                        "Invalid params"
        :param data: A Primitive or Structured value that contains additional
                     information about the error. This may be omitted.
        """
        super(ErrorResponse, self).__init__(
            {'jsonrpc': '2.0', 'error': {'code': code, 'message': message},
             'id': request_id})
        #: Holds extra information about the error.
        if self.debug and data:
            self['error']['data'] = data
        #: Holds the recommended HTTP status to respond with (if using HTTP).
        self.http_status = http_status

    def __str__(self):
        """JSON-RPC response string."""
        return json.dumps(_sort_response(self))


class ExceptionResponse(ErrorResponse):
    """Returns an ErrorResponse built from an exception"""
    def __init__(self, ex, request_id):
        if not isinstance(ex, JsonRpcServerError):
            ex = ServerError(str(ex))
        super(ExceptionResponse, self).__init__(
            ex.http_status, request_id, ex.code, ex.message, ex.data)


class BatchResponse(list):
    """A collection of the other Responses"""

    http_status = status.HTTP_OK

<<<<<<< HEAD
    def __init__(self, request_id, result):
        """
        :param request_id: Matches the original request's id value.
        :param result:
            The payload from processing the request. If the request was a
            JSON-RPC notification (i.e. the request id is ``None``), the result
            must also be ``None`` because notifications don't require any data
            returned.
        """
        # Ensure we're not responding to a notification with data
        if not request_id:
            raise ValueError(
                'Requests must have an id, use NotificationResponse instead')
        super(RequestResponse, self).__init__(request_id)
        #: Holds the payload from processing the request successfully.
        self.result = result

    @property
    def json(self):
        """JSON-RPC response, in dictionary form."""
        if self.request_id:
            return {'jsonrpc': '2.0', 'result': self.result, 'id':
                    self.request_id}
        # else None


class NotificationResponse(_Response):
    """Returned from `dispatch()`_ in response to notifications."""

    #: The HTTP status to send in response to notifications. Default is ``204``,
    #: but some clients prefer to get ``200 OK``. Modify to configure.
    http_status = status.HTTP_NO_CONTENT

    def __init__(self):
        super(NotificationResponse, self).__init__(None)

    @property
    def json(self):
        """None."""
        return None
=======
    def __str__(self):
        """JSON-RPC response string."""
        return json.dumps(self)
>>>>>>> 519f4ed8
<|MERGE_RESOLUTION|>--- conflicted
+++ resolved
@@ -139,49 +139,6 @@
 
     http_status = status.HTTP_OK
 
-<<<<<<< HEAD
-    def __init__(self, request_id, result):
-        """
-        :param request_id: Matches the original request's id value.
-        :param result:
-            The payload from processing the request. If the request was a
-            JSON-RPC notification (i.e. the request id is ``None``), the result
-            must also be ``None`` because notifications don't require any data
-            returned.
-        """
-        # Ensure we're not responding to a notification with data
-        if not request_id:
-            raise ValueError(
-                'Requests must have an id, use NotificationResponse instead')
-        super(RequestResponse, self).__init__(request_id)
-        #: Holds the payload from processing the request successfully.
-        self.result = result
-
-    @property
-    def json(self):
-        """JSON-RPC response, in dictionary form."""
-        if self.request_id:
-            return {'jsonrpc': '2.0', 'result': self.result, 'id':
-                    self.request_id}
-        # else None
-
-
-class NotificationResponse(_Response):
-    """Returned from `dispatch()`_ in response to notifications."""
-
-    #: The HTTP status to send in response to notifications. Default is ``204``,
-    #: but some clients prefer to get ``200 OK``. Modify to configure.
-    http_status = status.HTTP_NO_CONTENT
-
-    def __init__(self):
-        super(NotificationResponse, self).__init__(None)
-
-    @property
-    def json(self):
-        """None."""
-        return None
-=======
     def __str__(self):
         """JSON-RPC response string."""
-        return json.dumps(self)
->>>>>>> 519f4ed8
+        return json.dumps(self)