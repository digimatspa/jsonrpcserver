"""Exceptions"""
from typing import Any

from .response import UNSPECIFIED

<<<<<<< HEAD
=======
class MethodNotFoundError(KeyError):
    """ Method lookup failed """
    pass

class InvalidArgumentsError(TypeError):
    """ Method arguments invalid """
    pass
>>>>>>> 80795590

class ApiError(RuntimeError):
    """ A method responds with a custom error """

    def __init__(self, message: str, code: int = 1, data: Any = UNSPECIFIED):
        """
        Args:
            message: A string providing a short description of the error, eg.  "Invalid
                params".
            code: A Number that indicates the error type that occurred. This MUST be an
                integer.
            data: A Primitive or Structured value that contains additional information
                about the error. This may be omitted.
        """
        super().__init__(message)
        self.code = code
        self.data = data<|MERGE_RESOLUTION|>--- conflicted
+++ resolved
@@ -3,16 +3,18 @@
 
 from .response import UNSPECIFIED
 
-<<<<<<< HEAD
-=======
+
 class MethodNotFoundError(KeyError):
     """ Method lookup failed """
+
     pass
+
 
 class InvalidArgumentsError(TypeError):
     """ Method arguments invalid """
+
     pass
->>>>>>> 80795590
+
 
 class ApiError(RuntimeError):
     """ A method responds with a custom error """
