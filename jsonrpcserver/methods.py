<<<<<<< HEAD
"""At the core of the library are the "methods", which handle JSON-RPC requests.
With a methods object, you can register functions and dispatch requests to them.
=======
"""The methods passed to :func:`~jsonrpcserver.dispatcher.dispatch` can be list
of functions like ``[eat, drink]``, a dictionary, or a ``Methods`` object::
>>>>>>> 7fb14f1c

    from jsonrpcserver import methods

Register functions using the ``add`` decorator:

<<<<<<< HEAD
    @methods.add
    def subtract(minuend, subtrahend):
        return minuend - subtrahend
=======
    response = methods.dispatch(request)
>>>>>>> 7fb14f1c
"""
import logging
try:
    # Python 2
    from collections import MutableMapping
except ImportError:
    # Python 3
    from collections.abc import MutableMapping
try:
    # Python 2
    from BaseHTTPServer import HTTPServer
    from BaseHTTPServer import BaseHTTPRequestHandler
except ImportError:
    # Python 3
    from http.server import BaseHTTPRequestHandler, HTTPServer

from .log import log_
from .dispatcher import dispatch

_LOGGER = logging.getLogger(__name__)


class Methods(MutableMapping):
    """Holds a list of methods.
    ... versionchanged:: 3.3
        Subclass MutableMapping instead of dict.
    ... versionchanged:: 3.4
        Added dispatch(), and moved serve_forever() into here (previously was in
        a parent class).
    """

    def __init__(self, *args, **kwargs):
        self._items = {}
        self.update(*args, **kwargs)

    def __getitem__(self, key):
        return self._items[key]

    def __setitem__(self, key, value):
        # Method must be callable
        if not callable(value):
            raise TypeError('%s is not callable' % type(value))
        self._items[key] = value

    def __delitem__(self, key):
        del self._items[key]

    def __iter__(self):
        return iter(self._items)

    def __len__(self):
        return len(self._items)

    def add(self, method, name=None):
        """Add a method to the list::

            methods.add(multiply)

        Alternatively, use as a decorator::

            @methods.add
            def multiply(a, b):
                return a + b

        :param method: The method to add.
        :param name: Name of the method (optional).
        :raise AttributeError:
            Raised if the method being added has no name. (i.e. it has no
            ``__name__`` property, and no ``name`` argument was given.)
        """
        # If no custom name was given, use the method's __name__ attribute
        # Raises AttributeError otherwise
        if not name:
            name = method.__name__
        self.update({name: method})
        return method

    def add_method(self, *args, **kwargs):
        """
        ... deprecated:: 3.2.3
            Use add instead.
        """
        return self.add(*args, **kwargs)

    def dispatch(self, request):
        return dispatch(self, request)

    def serve_forever(self, name='', port=5000):
        """A basic http server to serve the methods"""

        class RequestHandler(BaseHTTPRequestHandler):
            """Request handler"""
            def do_POST(self): #pylint:disable=invalid-name
                """HTTP POST"""
                # Process request
                request = self.rfile.read(
                    int(self.headers['Content-Length'])).decode()
                response = dispatch(self.server.methods, request)
                # Return response
                self.send_response(response.http_status)
                self.send_header('Content-type', 'application/json')
                self.end_headers()
                self.wfile.write(str(response).encode())

        httpd = HTTPServer((name, port), RequestHandler)
        # Let the request handler know which methods to dispatch to
        httpd.methods = self
        log_(_LOGGER, 'info', ' * Listening on port %s', port)
        httpd.serve_forever()<|MERGE_RESOLUTION|>--- conflicted
+++ resolved
@@ -1,22 +1,24 @@
-<<<<<<< HEAD
-"""At the core of the library are the "methods", which handle JSON-RPC requests.
-With a methods object, you can register functions and dispatch requests to them.
-=======
-"""The methods passed to :func:`~jsonrpcserver.dispatcher.dispatch` can be list
-of functions like ``[eat, drink]``, a dictionary, or a ``Methods`` object::
->>>>>>> 7fb14f1c
+"""Methods are the list of functions that can be called from a JSON-RPC request.
+
+Use the ``add`` decorator to register a function to the list::
 
     from jsonrpcserver import methods
 
-Register functions using the ``add`` decorator:
+    @methods.add
+    def ping():
+        return 'pong'
 
-<<<<<<< HEAD
-    @methods.add
-    def subtract(minuend, subtrahend):
-        return minuend - subtrahend
-=======
-    response = methods.dispatch(request)
->>>>>>> 7fb14f1c
+Then dispatch JSON-RPC requests to them::
+
+    >>> methods.dispatch('{"jsonrpc": "2.0", "method": "ping", "id": 1}')
+    --> {"jsonrpc": "2.0", "method": "ping", "id": 1}
+    <-- {"jsonrpc": "2.0", "result": "pong", "id": 1}
+    {'jsonrpc': '2.0', 'result': 'pong', 'id': 1}
+
+Or simply serve the methods::
+
+    >>> methods.serve_forever()
+     * Listening on port 5000
 """
 import logging
 try:
@@ -41,11 +43,12 @@
 
 class Methods(MutableMapping):
     """Holds a list of methods.
-    ... versionchanged:: 3.3
+
+    .. versionchanged:: 3.4
+        Added dispatch and moved serve_forever into here (was previously in a
+        parent class).
+    .. versionchanged:: 3.3
         Subclass MutableMapping instead of dict.
-    ... versionchanged:: 3.4
-        Added dispatch(), and moved serve_forever() into here (previously was in
-        a parent class).
     """
 
     def __init__(self, *args, **kwargs):
@@ -71,18 +74,19 @@
         return len(self._items)
 
     def add(self, method, name=None):
-        """Add a method to the list::
+        """Register a function to the list::
 
-            methods.add(multiply)
+            methods.add(subtract)
 
         Alternatively, use as a decorator::
 
             @methods.add
-            def multiply(a, b):
-                return a + b
+            def ping():
+                return 'pong'
 
-        :param method: The method to add.
-        :param name: Name of the method (optional).
+        :param method: The function to add
+        :type method: Function or class method
+        :param str name: Rename the original function
         :raise AttributeError:
             Raised if the method being added has no name. (i.e. it has no
             ``__name__`` property, and no ``name`` argument was given.)
@@ -96,16 +100,27 @@
 
     def add_method(self, *args, **kwargs):
         """
-        ... deprecated:: 3.2.3
-            Use add instead.
+        .. deprecated:: 3.2.3
+            Use ``add`` instead.
         """
         return self.add(*args, **kwargs)
 
     def dispatch(self, request):
+        """Dispatch a request to the list of methods.
+
+        :param request: The JSON-RPC request to dispatch
+        :type request: A JSON-encoded string, or JSON-serializable object
+        :returns: A JSON-RPC response
+        :rtype: :mod:`Response <jsonrpcserver.response>`
+        """
         return dispatch(self, request)
 
     def serve_forever(self, name='', port=5000):
-        """A basic http server to serve the methods"""
+        """A basic way to serve the methods.
+
+        :param str name: Server address
+        :param int port: Server port
+        """
 
         class RequestHandler(BaseHTTPRequestHandler):
             """Request handler"""
