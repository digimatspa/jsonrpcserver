"""
Dispatcher.

The dispatch() function takes a JSON-RPC request, logs it, calls the appropriate method,
then logs and returns the response.
"""
import asyncio
import logging
import os
from collections.abc import Iterable
from configparser import ConfigParser
from contextlib import contextmanager
from json import JSONDecodeError
from json import dumps as default_serialize, loads as default_deserialize
from types import SimpleNamespace
from typing import (
    Any,
    Callable,
    Dict,
    Generator,
    Iterable,
    List,
    NamedTuple,
    Optional,
    Tuple,
    Union,
<<<<<<< HEAD
    cast,
=======
>>>>>>> e17c0941
)

from apply_defaults import apply_config  # type: ignore
from jsonschema import ValidationError  # type: ignore
from jsonschema.validators import validator_for  # type: ignore
from pkg_resources import resource_string

from .log import log_
from .methods import Method, Methods, global_methods, validate_args, lookup
from .request import Request, is_notification, NOID
from .response import (
    ApiErrorResponse,
    BatchResponse,
    ExceptionResponse,
    InvalidJSONResponse,
    InvalidJSONRPCResponse,
    InvalidParamsResponse,
    MethodNotFoundResponse,
    NotificationResponse,
    Response,
    SuccessResponse,
)
from .exceptions import MethodNotFoundError, InvalidParamsError, ApiError

request_logger = logging.getLogger(__name__ + ".request")
response_logger = logging.getLogger(__name__ + ".response")

# Prepare the jsonschema validator
schema = default_deserialize(resource_string(__name__, "request-schema.json"))
klass = validator_for(schema)
klass.check_schema(schema)
validator = klass(schema)

DEFAULT_REQUEST_LOG_FORMAT = "--> %(message)s"
DEFAULT_RESPONSE_LOG_FORMAT = "<-- %(message)s"

config = ConfigParser(default_section="dispatch")
config.read([".jsonrpcserverrc", os.path.expanduser("~/.jsonrpcserverrc")])

Context = NamedTuple(
    "Context",
    [("request", Request), ("extra", Any)],
)


def add_handlers() -> Tuple[logging.Handler, logging.Handler]:
    # Request handler
    request_handler = logging.StreamHandler()
    request_handler.setFormatter(logging.Formatter(fmt=DEFAULT_REQUEST_LOG_FORMAT))
    request_logger.addHandler(request_handler)
    request_logger.setLevel(logging.INFO)
    # Response handler
    response_handler = logging.StreamHandler()
    response_handler.setFormatter(logging.Formatter(fmt=DEFAULT_RESPONSE_LOG_FORMAT))
    response_logger.addHandler(response_handler)
    response_logger.setLevel(logging.INFO)
    return request_handler, response_handler


def remove_handlers(
    request_handler: logging.Handler, response_handler: logging.Handler
) -> None:
    request_logger.handlers = [
        h for h in request_logger.handlers if h is not request_handler
    ]
    response_logger.handlers = [
        h for h in response_logger.handlers if h is not response_handler
    ]


def log_request(request: str, trim_log_values: bool = False, **kwargs: Any) -> None:
    """Log a request"""
    return log_(request, request_logger, logging.INFO, trim=trim_log_values, **kwargs)


def log_response(response: str, trim_log_values: bool = False, **kwargs: Any) -> None:
    """Log a response"""
    return log_(response, response_logger, logging.INFO, trim=trim_log_values, **kwargs)


def validate(request: Union[Dict, List], schema: dict) -> Union[Dict, List]:
    """
    Wraps jsonschema.validate, returning the same object passed in.

    Args:
        request: The deserialized-from-json request.
        schema: The jsonschema schema to validate against.

    Raises:
        jsonschema.ValidationError
    """
    validator.validate(request)
    return request


def call(method: Method, *args: Any, **kwargs: Any) -> Any:
    """
    Validates arguments and then calls the method.

    Args:
        method: The method to call.
        *args, **kwargs: Arguments to the method.

    Returns:
        The "result" part of the JSON-RPC response (the return value from the method).
    """
    return validate_args(method, *args, **kwargs)(*args, **kwargs)


@contextmanager
def handle_exceptions(request: Request, debug: bool) -> Generator:
    handler = SimpleNamespace(response=None)
    try:
        yield handler
    except MethodNotFoundError:
        handler.response = MethodNotFoundResponse(
            id=request.id, data=request.method, debug=debug
        )
    except (InvalidParamsError, AssertionError) as exc:
        # InvalidParamsError is raised by validate_args. AssertionError is raised inside
        # the methods, however it's better to raise InvalidParamsError inside methods.
        # AssertionError will be removed in the next major release.
        handler.response = InvalidParamsResponse(
            id=request.id, data=str(exc), debug=debug
        )
    except ApiError as exc:  # Method signals custom error
        handler.response = ApiErrorResponse(
            str(exc), code=exc.code, data=exc.data, id=request.id, debug=debug
        )
    except asyncio.CancelledError:
        # Allow CancelledError from asyncio task cancellation to bubble up. Without
        # this, CancelledError is caught and handled, resulting in a "Server error"
        # response object from the dispatcher, but because the CancelledError doesn't
        # bubble up the rpc_server task doesn't exit. See PR
        # https://github.com/bcb/jsonrpcserver/pull/132
        raise
    except Exception as exc:  # Other error inside method - server error
        logging.exception(exc)
        handler.response = ExceptionResponse(exc, id=request.id, debug=debug)
    finally:
        if is_notification(request):
            handler.response = NotificationResponse()


def safe_call(
    request: Request, methods: Methods, *, debug: bool, extra: Any, serialize: Callable
) -> Response:
    """
    Call a Request, catching exceptions to ensure we always return a Response.

    Args:
        request: The Request object.
        methods: The list of methods that can be called.
        debug: Include more information in error responses.
        serialize: Function that is used to serialize data.

    Returns:
        A Response object.
    """
    with handle_exceptions(request, debug) as handler:
        if isinstance(request.params, list):
            result = call(
                lookup(methods, request.method),
                *([Context(request=request, extra=extra)] + request.params),
            )
        else:
            result = call(
                lookup(methods, request.method),
                Context(request=request, extra=extra),
                **request.params,
            )
        # Ensure value returned from the method is JSON-serializable. If not,
        # handle_exception will set handler.response to an ExceptionResponse
        serialize(result)
        handler.response = SuccessResponse(
            result=result, id=request.id, serialize_func=serialize
        )
    return handler.response


def call_requests(
    requests: Union[Request, Iterable[Request]],
    methods: Methods,
    *,
    extra: Any,
    debug: bool,
    serialize: Callable,
) -> Response:
    """
    Takes a request or list of Requests and calls them.

    Args:
        requests: Request object, or a collection of them.
        methods: The list of methods that can be called.
        debug: Include more information in error responses.
        serialize: Function that is used to serialize data.
    """
    return (
        BatchResponse(
            [
                safe_call(
                    r, methods=methods, debug=debug, extra=extra, serialize=serialize
                )
                for r in requests
            ],
            serialize_func=serialize,
        )
        if isinstance(requests, list)
        else safe_call(
<<<<<<< HEAD
            cast(Request, requests),
            methods=methods,
            debug=debug,
            extra=extra,
            serialize=serialize,
=======
            requests, methods=methods, debug=debug, extra=extra, serialize=serialize
>>>>>>> e17c0941
        )
    )


def create_requests(
    requests: Union[Dict, List[Dict]],
<<<<<<< HEAD
) -> Union[Request, List[Request]]:
=======
) -> Union[Request, Set[Request]]:
>>>>>>> e17c0941
    """
    Converts a raw deserialized request dictionary to a Request (namedtuple).

    Args:
        requests: Request dict, or a list of dicts.

    Returns:
        A Request object, or a list of them.
    """
    return (
        [
            Request(
                method=request["method"],
                params=request.get("params", []),
                id=request.get("id", NOID),
            )
            for request in requests
        ]
        if isinstance(requests, list)
        else Request(
            method=requests["method"],
            params=requests.get("params", []),
            id=requests.get("id", NOID),
        )
    )


def dispatch_pure(
    request: str,
    methods: Methods,
    *,
    debug: bool,
    extra: Any,
    serialize: Callable,
    deserialize: Callable,
) -> Response:
    """
    Pure version of dispatch - no logging, no optional parameters.

    Does two things:
        1. Deserializes and validates the string.
        2. Calls each request.

    Args:
        request: The incoming request string.
        methods: Collection of methods that can be called.
        debug: Include more information in error responses.
        extra: Will be included in the context dictionary passed to methods.
        serialize: Function that is used to serialize data.
        deserialize: Function that is used to deserialize data.
    Returns:
        A Response.
    """
    try:
        deserialized = validate(deserialize(request), schema)
    except JSONDecodeError as exc:
        return InvalidJSONResponse(data=str(exc), debug=debug)
    except ValidationError as exc:
        return InvalidJSONRPCResponse(data=None, debug=debug)
    return call_requests(
        create_requests(deserialized),
        methods=methods,
        extra=extra,
        debug=debug,
        serialize=serialize,
    )


@apply_config(config)
def dispatch(
    request: str,
    methods: Optional[Methods] = None,
    *,
    basic_logging: bool = False,
<<<<<<< HEAD
    extra: Optional[Any] = None,
=======
    extra: Optional[dict] = None,
>>>>>>> e17c0941
    debug: bool = False,
    trim_log_values: bool = False,
    serialize: Callable = default_serialize,
    deserialize: Callable = default_deserialize,
    **kwargs: Any,
) -> Response:
    """
    Dispatch a request (or requests) to methods.

    This is the main public method, it's the only one with optional params, and the only
    one that can be configured with a config file/env vars.

    Args:
        request: The incoming request string.
        methods: Collection of methods that can be called. If not passed, uses the
            internal methods object.
        extra: Extra data available inside methods (as context.extra).
        debug: Include more information in error responses.
        trim_log_values: Show abbreviated requests and responses in log.
        serialize: Function that is used to serialize data.
        deserialize: Function that is used to deserialize data.

    Returns:
        A Response.

    Examples:
        >>> dispatch('{"jsonrpc": "2.0", "method": "ping", "id": 1}', methods)
    """
    # Use the global methods object if no methods object was passed.
    methods = global_methods if methods is None else methods
    # Add temporary stream handlers for this request, and remove them later
    if basic_logging:
        request_handler, response_handler = add_handlers()
    log_request(request, trim_log_values=trim_log_values)
    response = dispatch_pure(
        request,
        methods,
        debug=debug,
        extra=extra,
        serialize=serialize,
        deserialize=deserialize,
    )
    log_response(str(response), trim_log_values=trim_log_values)
    # Remove the temporary stream handlers
    if basic_logging:
        remove_handlers(request_handler, response_handler)
    return response<|MERGE_RESOLUTION|>--- conflicted
+++ resolved
@@ -24,10 +24,7 @@
     Optional,
     Tuple,
     Union,
-<<<<<<< HEAD
     cast,
-=======
->>>>>>> e17c0941
 )
 
 from apply_defaults import apply_config  # type: ignore
@@ -237,26 +234,18 @@
         )
         if isinstance(requests, list)
         else safe_call(
-<<<<<<< HEAD
             cast(Request, requests),
-            methods=methods,
+            methods,
             debug=debug,
             extra=extra,
             serialize=serialize,
-=======
-            requests, methods=methods, debug=debug, extra=extra, serialize=serialize
->>>>>>> e17c0941
         )
     )
 
 
 def create_requests(
     requests: Union[Dict, List[Dict]],
-<<<<<<< HEAD
 ) -> Union[Request, List[Request]]:
-=======
-) -> Union[Request, Set[Request]]:
->>>>>>> e17c0941
     """
     Converts a raw deserialized request dictionary to a Request (namedtuple).
 
@@ -331,11 +320,7 @@
     methods: Optional[Methods] = None,
     *,
     basic_logging: bool = False,
-<<<<<<< HEAD
     extra: Optional[Any] = None,
-=======
-    extra: Optional[dict] = None,
->>>>>>> e17c0941
     debug: bool = False,
     trim_log_values: bool = False,
     serialize: Callable = default_serialize,
