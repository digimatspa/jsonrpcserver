--- conflicted
+++ resolved
@@ -140,13 +140,8 @@
         return Failure(ErrorResult(code=exc.code, message=exc.message, data=exc.data))
     # Any other uncaught exception inside method - internal error.
     except Exception as exc:
-<<<<<<< HEAD
         logging.exception(exc)
         return Failure(InternalErrorResult(str(exc)))
-=======
-        logger.exception(exc)
-        return Left(InternalErrorResult(str(exc)))
->>>>>>> 9d9ccc7f
     return result
 
 
@@ -290,10 +285,5 @@
         )
     except Exception as exc:
         # There was an error with the jsonrpcserver library.
-<<<<<<< HEAD
         logging.exception(exc)
-        return post_process(Failure(ServerErrorResponse(str(exc), None)))
-=======
-        logger.exception(exc)
-        return post_process(Left(ServerErrorResponse(str(exc), None)))
->>>>>>> 9d9ccc7f
+        return post_process(Failure(ServerErrorResponse(str(exc), None)))