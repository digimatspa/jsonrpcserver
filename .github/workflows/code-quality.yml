name: Code Quality
on: [pull_request]

jobs:
  build:
    runs-on: ubuntu-latest
    steps:
    - uses: actions/checkout@v2
    - uses: actions/setup-python@v2
      with:
        python-version: 3.x
    - run: pip install --upgrade pip
<<<<<<< HEAD
    - run: pip install "black<23" pylint==v3.0.0a3 mypy==v0.950 types-setuptools "returns<1"
=======
    - run: pip install black==22.6.0 pylint==v3.0.0a3 mypy==v0.902 types-setuptools
>>>>>>> 9d9ccc7f
    - run: black --diff --check $(git ls-files -- '*.py' ':!:tests/*' ':!:docs/*' ':!:examples/*')
    - run: pylint --disable=all --enable=unused-import $(git ls-files -- '*.py' ':!:tests/*' ':!:docs/*' ':!:examples/*')
    - run: mypy --strict $(git ls-files -- '*.py' ':!:tests/*' ':!:docs/*' ':!:examples/*')<|MERGE_RESOLUTION|>--- conflicted
+++ resolved
@@ -10,11 +10,7 @@
       with:
         python-version: 3.x
     - run: pip install --upgrade pip
-<<<<<<< HEAD
-    - run: pip install "black<23" pylint==v3.0.0a3 mypy==v0.950 types-setuptools "returns<1"
-=======
-    - run: pip install black==22.6.0 pylint==v3.0.0a3 mypy==v0.902 types-setuptools
->>>>>>> 9d9ccc7f
+    - run: pip install "black<23" pylint==v3.0.0a3 mypy==v0.902 types-setuptools
     - run: black --diff --check $(git ls-files -- '*.py' ':!:tests/*' ':!:docs/*' ':!:examples/*')
     - run: pylint --disable=all --enable=unused-import $(git ls-files -- '*.py' ':!:tests/*' ':!:docs/*' ':!:examples/*')
     - run: mypy --strict $(git ls-files -- '*.py' ':!:tests/*' ':!:docs/*' ':!:examples/*')