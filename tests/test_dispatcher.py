"""TODO: Add tests for dispatch_requests (non-pure version)"""
import json
from unittest.mock import sentinel

from jsonrpcserver import status
from jsonrpcserver.dispatcher import (
    Context,
    create_requests,
    dispatch_to_response,
    dispatch_to_response_pure,
    dispatch_request,
    global_schema,
)
from jsonrpcserver.methods import Methods, global_methods
from jsonrpcserver.result import Result, Success
from jsonrpcserver.request import Request, NOID
from jsonrpcserver.response import ErrorResponse, SuccessResponse


def ping(context: Context) -> Result:
    return Success("pong")


# dispatch_request


def test_dispatch_request_success_result():
    response = dispatch_request(Methods(ping), None, Request("ping", [], 1))
    assert isinstance(response, SuccessResponse)
    assert response.result == "pong"


def test_dispatch_request_notification():
    response = dispatch_request(Methods(ping), None, Request("ping", [], NOID))
    assert response is None


def test_dispatch_request_notification_failure():
    """
    Should not respond. From the spec: Notifications are not confirmable by
    definition, since they do not have a Response object to be returned. As
    such, the Client would not be aware of any errors (like e.g. "Invalid
    params","Internal error").
    """

    def fail(request: Request):
        1 / 0

    response = dispatch_request(Methods(fail), None, Request("fail", [], NOID))
    assert response is None


def test_dispatch_request_method_not_found():
    response = dispatch_request(Methods(ping), None, Request("nonexistant", [], 1))
    assert isinstance(response, ErrorResponse)
    assert response.code == -32601
    assert response.message == "Method not found"
    assert response.id == 1


def test_dispatch_request_invalid_params():
    response = dispatch_request(Methods(ping), None, Request("ping", [1], 1))
    assert isinstance(response, ErrorResponse)
    assert response.code == -32602
    assert response.message == "Invalid params"
    assert response.id == 1


def test_dispatch_request_with_extra():
    def ping_with_extra(context: Context):
        assert context.extra is sentinel.extra
        return Success(None)

    dispatch_request(
        Methods(ping_with_extra), sentinel.extra, Request("ping_with_extra", [], 1),
    )
    # Assert is in the method


# create_requests


def test_create_requests():
    requests = create_requests({"jsonrpc": "2.0", "method": "ping"})
    assert isinstance(requests, Request)


def test_create_requests_batch():
    requests = create_requests(
        [{"jsonrpc": "2.0", "method": "ping"}, {"jsonrpc": "2.0", "method": "ping"}],
    )
    assert iter(requests)


# Dispatch pure


def test_dispatch_to_response_pure():
    response = dispatch_to_response_pure(
        methods=Methods(ping),
        extra=None,
        deserializer=json.loads,
        schema=global_schema,
        request='{"jsonrpc": "2.0", "method": "ping", "id": 1}',
    )
    assert isinstance(response, SuccessResponse)
    assert response.result == "pong"
    assert response.id == 1


def test_dispatch_to_response_pure_notification():
    response = dispatch_to_response_pure(
        methods=Methods(ping),
        extra=None,
        deserializer=json.loads,
        schema=global_schema,
        request='{"jsonrpc": "2.0", "method": "ping"}',
    )
    assert response is None


def test_dispatch_to_response_pure_notification_invalid_jsonrpc():
    response = dispatch_to_response_pure(
        Methods(ping),
        '{"jsonrpc": "0", "method": "notify"}',
        extra=None,
        deserialize=json.loads,
        schema=global_schema,
    )
    assert isinstance(response, ErrorResponse)


def test_dispatch_to_response_pure_invalid_json():
    """Unable to parse, must return an error"""
    response = dispatch_to_response_pure(
        Methods(ping),
        "{",
        extra=None,
        deserialize=default_deserialize,
        schema=global_schema,
    )
    assert isinstance(response, ErrorResponse)


def test_dispatch_to_response_pure_invalid_jsonrpc():
    """Invalid JSON-RPC, must return an error. (impossible to determine if notification)"""
    response = dispatch_to_response_pure(
        "{}", Methods(ping), extra=None, deserialize=default_deserialize
    )
    assert isinstance(response, ErrorResponse)


def test_dispatch_to_response_pure_invalid_params():
    def foo(context: Context, colour: str):
        if colour not in ("orange", "red", "yellow"):
            return InvalidParamsResponse(id=context.request.id)

    response = dispatch_to_response_pure(
        '{"jsonrpc": "2.0", "method": "foo", "params": ["blue"], "id": 1}',
        Methods(foo),
        extra=None,
        deserialize=default_deserialize,
    )
    assert isinstance(response, ErrorResponse)


def test_dispatch_to_response_pure_invalid_params_count():
    def foo(context: Context, colour: str, size: str):
        pass

    response = dispatch_to_response_pure(
        '{"jsonrpc": "2.0", "method": "foo", "params": {"colour":"blue"}, "id": 1}',
        Methods(foo),
        extra=None,
        deserialize=default_deserialize,
    )
    assert isinstance(response, ErrorResponse)
    assert response.data == "missing a required argument: 'size'"


# def test_dispatch_to_response_pure_invalid_params_notification():
#    def foo(bar):
#        if bar < 0:
#            raise InvalidRequestError("bar must be greater than zero")
#    response = dispatch_to_response_pure(str(Notify("foo")), method


# dispatch


def test_dispatch():
    response = dispatch('{"jsonrpc": "2.0", "method": "ping", "id": 1}', Methods(ping))
    assert response.result == "pong"


def test_dispatch_with_global_methods():
    global_methods.items = {}
    global_methods.add(ping)
    response = dispatch('{"jsonrpc": "2.0", "method": "ping", "id": 1}')
    assert response.result == "pong"


def test_dispatch_basic_logging():
    response = dispatch(
        '{"jsonrpc": "2.0", "method": "ping", "id": 1}',
        Methods(ping),
        basic_logging=True,
    )


# The remaining tests are direct from the examples in the specification


def test_examples_positionals():
    def subtract(context: Context, minuend, subtrahend):
        return Success(minuend - subtrahend)

    response = dispatch_to_response_pure(
        '{"jsonrpc": "2.0", "method": "subtract", "params": [42, 23], "id": 1}',
        Methods(subtract),
        extra=None,
        deserialize=default_deserialize,
    )
    assert isinstance(response, SuccessResponse)
    assert response.result == 19

    # Second example
    response = dispatch_to_response_pure(
        '{"jsonrpc": "2.0", "method": "subtract", "params": [23, 42], "id": 2}',
        Methods(subtract),
        extra=None,
        deserialize=default_deserialize,
    )
    assert isinstance(response, SuccessResponse)
    assert response.result == -19


def test_examples_nameds():
    def subtract(context: Context, **kwargs):
        return Success(kwargs["minuend"] - kwargs["subtrahend"])

    response = dispatch_to_response_pure(
        '{"jsonrpc": "2.0", "method": "subtract", "params": {"subtrahend": 23, "minuend": 42}, "id": 3}',
        Methods(subtract),
        extra=None,
        deserialize=default_deserialize,
    )
    assert isinstance(response, SuccessResponse)
    assert response.result == 19

    # Second example
    response = dispatch_to_response_pure(
        '{"jsonrpc": "2.0", "method": "subtract", "params": {"minuend": 42, "subtrahend": 23}, "id": 4}',
        Methods(subtract),
        extra=None,
        deserialize=default_deserialize,
    )
    assert isinstance(response, SuccessResponse)
    assert response.result == 19


def test_examples_notification():
    response = dispatch_to_response_pure(
        '{"jsonrpc": "2.0", "method": "update", "params": [1, 2, 3, 4, 5]}',
        Methods(update=lambda: None, foobar=lambda: None),
        extra=None,
        deserialize=default_deserialize,
    )
    assert response is None

    # Second example
    response = dispatch_to_response_pure(
        '{"jsonrpc": "2.0", "method": "foobar"}',
        Methods(update=lambda: None, foobar=lambda: None),
        extra=None,
        deserialize=default_deserialize,
    )
    assert response is None


def test_examples_invalid_json():
    response = dispatch_to_response_pure(
        '[{"jsonrpc": "2.0", "method": "sum", "params": [1,2,4], "id": "1"}, {"jsonrpc": "2.0", "method"]',
        Methods(ping),
        extra=None,
        deserialize=default_deserialize,
    )
    assert isinstance(response, ErrorResponse)
    assert response.code == status.JSONRPC_PARSE_ERROR_CODE


def test_examples_empty_array():
    # This is an invalid JSON-RPC request, should return an error.
<<<<<<< HEAD
    response = dispatch_to_response_pure(
        "[]",
        Methods(ping),
        extra=None,
        deserialize=default_deserialize,
=======
    response = dispatch_pure(
        "[]", Methods(ping), extra=None, deserialize=default_deserialize,
>>>>>>> 637a0266
    )
    assert isinstance(response, ErrorResponse)
    assert response.code == status.JSONRPC_INVALID_REQUEST_CODE


def test_examples_invalid_jsonrpc_batch():
    """
    We break the spec here, by not validating each request in the batch individually.
    The examples are expecting a batch response full of error responses.
    """
<<<<<<< HEAD
    response = dispatch_to_response_pure(
        "[1]",
        Methods(ping),
        extra=None,
        deserialize=default_deserialize,
=======
    response = dispatch_pure(
        "[1]", Methods(ping), extra=None, deserialize=default_deserialize,
>>>>>>> 637a0266
    )
    assert isinstance(response, ErrorResponse)
    assert response.code == status.JSONRPC_INVALID_REQUEST_CODE


def test_examples_multiple_invalid_jsonrpc():
    """
    We break the spec here, by not validating each request in the batch individually.
    The examples are expecting a batch response full of error responses.
    """
<<<<<<< HEAD
    response = dispatch_to_response_pure(
        "[1, 2, 3]",
        Methods(ping),
        extra=None,
        deserialize=default_deserialize,
=======
    response = dispatch_pure(
        "[1, 2, 3]", Methods(ping), extra=None, deserialize=default_deserialize,
>>>>>>> 637a0266
    )
    assert isinstance(response, ErrorResponse)
    assert response.code == status.JSONRPC_INVALID_REQUEST_CODE


def test_examples_mixed_requests_and_notifications():
    """
    We break the spec here. The examples put an invalid jsonrpc request in the
    mix here.  but it's removed to test the rest, because we're not validating
    each request individually. Any invalid jsonrpc will respond with a single
    error message.

    The spec example includes this which invalidates the entire request:
        {"foo": "boo"},
    """
    methods = Methods(
        sum=lambda _, *args: Success(sum(args)),
        notify_hello=lambda _, *args: Success(19),
        subtract=lambda _, *args: Success(args[0] - sum(args[1:])),
        get_data=lambda _: Success(["hello", 5]),
    )
    requests = serialize(
        [
            {"jsonrpc": "2.0", "method": "sum", "params": [1, 2, 4], "id": "1"},
            {"jsonrpc": "2.0", "method": "notify_hello", "params": [7]},
            {"jsonrpc": "2.0", "method": "subtract", "params": [42, 23], "id": "2"},
            {
                "jsonrpc": "2.0",
                "method": "foo.get",
                "params": {"name": "myself"},
                "id": "5",
            },
            {"jsonrpc": "2.0", "method": "get_data", "id": "9"},
        ]
    )
<<<<<<< HEAD
    response = dispatch_to_response_pure(
        requests,
        methods,
        extra=None,
        deserialize=default_deserialize,
=======
    response = dispatch_pure(
        requests, methods, extra=None, deserialize=default_deserialize,
>>>>>>> 637a0266
    )
    expected = [
        {"jsonrpc": "2.0", "result": 7, "id": "1"},
        {"jsonrpc": "2.0", "result": 19, "id": "2"},
        {
            "jsonrpc": "2.0",
            "error": {"code": -32601, "message": "Method not found", "data": "foo.get"},
            "id": "5",
        },
        {"jsonrpc": "2.0", "result": ["hello", 5], "id": "9"},
    ]
    assert isinstance(response, list)
    for r in response:
        assert r in expected<|MERGE_RESOLUTION|>--- conflicted
+++ resolved
@@ -6,7 +6,6 @@
 from jsonrpcserver.dispatcher import (
     Context,
     create_requests,
-    dispatch_to_response,
     dispatch_to_response_pure,
     dispatch_request,
     global_schema,
@@ -72,7 +71,9 @@
         return Success(None)
 
     dispatch_request(
-        Methods(ping_with_extra), sentinel.extra, Request("ping_with_extra", [], 1),
+        Methods(ping_with_extra),
+        sentinel.extra,
+        Request("ping_with_extra", [], 1),
     )
     # Assert is in the method
 
@@ -291,16 +292,11 @@
 
 def test_examples_empty_array():
     # This is an invalid JSON-RPC request, should return an error.
-<<<<<<< HEAD
     response = dispatch_to_response_pure(
         "[]",
         Methods(ping),
         extra=None,
         deserialize=default_deserialize,
-=======
-    response = dispatch_pure(
-        "[]", Methods(ping), extra=None, deserialize=default_deserialize,
->>>>>>> 637a0266
     )
     assert isinstance(response, ErrorResponse)
     assert response.code == status.JSONRPC_INVALID_REQUEST_CODE
@@ -311,16 +307,11 @@
     We break the spec here, by not validating each request in the batch individually.
     The examples are expecting a batch response full of error responses.
     """
-<<<<<<< HEAD
     response = dispatch_to_response_pure(
         "[1]",
         Methods(ping),
         extra=None,
         deserialize=default_deserialize,
-=======
-    response = dispatch_pure(
-        "[1]", Methods(ping), extra=None, deserialize=default_deserialize,
->>>>>>> 637a0266
     )
     assert isinstance(response, ErrorResponse)
     assert response.code == status.JSONRPC_INVALID_REQUEST_CODE
@@ -331,16 +322,11 @@
     We break the spec here, by not validating each request in the batch individually.
     The examples are expecting a batch response full of error responses.
     """
-<<<<<<< HEAD
     response = dispatch_to_response_pure(
         "[1, 2, 3]",
         Methods(ping),
         extra=None,
         deserialize=default_deserialize,
-=======
-    response = dispatch_pure(
-        "[1, 2, 3]", Methods(ping), extra=None, deserialize=default_deserialize,
->>>>>>> 637a0266
     )
     assert isinstance(response, ErrorResponse)
     assert response.code == status.JSONRPC_INVALID_REQUEST_CODE
@@ -376,16 +362,11 @@
             {"jsonrpc": "2.0", "method": "get_data", "id": "9"},
         ]
     )
-<<<<<<< HEAD
     response = dispatch_to_response_pure(
         requests,
         methods,
         extra=None,
         deserialize=default_deserialize,
-=======
-    response = dispatch_pure(
-        requests, methods, extra=None, deserialize=default_deserialize,
->>>>>>> 637a0266
     )
     expected = [
         {"jsonrpc": "2.0", "result": 7, "id": "1"},
