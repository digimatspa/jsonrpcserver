--- conflicted
+++ resolved
@@ -82,36 +82,32 @@
     )
     assert isinstance(response, InvalidParamsResponse)
 
+
 def test_safe_call_api_error():
     def error():
-        raise ApiError("Client Error", code=123, data={'data': 42})
-
-    response = safe_call(
-        Request(method="error", id=1), Methods(error), debug=False
-    )
+        raise ApiError("Client Error", code=123, data={"data": 42})
+
+    response = safe_call(Request(method="error", id=1), Methods(error), debug=False)
     assert isinstance(response, ErrorResponse)
     response_dict = response.deserialized()
-    error_dict = response_dict['error']
-    assert error_dict['message'] == "Client Error"
-    assert error_dict['code'] == 123
-    assert error_dict['data'] == {'data': 42}
+    error_dict = response_dict["error"]
+    assert error_dict["message"] == "Client Error"
+    assert error_dict["code"] == 123
+    assert error_dict["data"] == {"data": 42}
+
 
 def test_safe_call_api_error_minimal():
     def error():
         raise ApiError("Client Error")
-    response = safe_call(
-        Request(method="error", id=1), Methods(error), debug=False
-    )
+
+    response = safe_call(Request(method="error", id=1), Methods(error), debug=False)
     assert isinstance(response, ErrorResponse)
     response_dict = response.deserialized()
-    error_dict = response_dict['error']
-    assert error_dict['message'] == "Client Error"
-<<<<<<< HEAD
-    assert error_dict['code'] == -32000
-=======
-    assert error_dict['code'] == 1
->>>>>>> 8ad20687
-    assert 'data' not in error_dict
+    error_dict = response_dict["error"]
+    assert error_dict["message"] == "Client Error"
+    assert error_dict["code"] == 1
+    assert "data" not in error_dict
+
 
 # call_requests
 
