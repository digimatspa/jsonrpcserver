"""setup.py"""
from setuptools import setup

with open("README.md") as f:
    README = f.read()

setup(
    author="Beau Barker",
    author_email="beau@explodinglabs.com",
    classifiers=[
        "Programming Language :: Python :: 3.8",
        "Programming Language :: Python :: 3.9",
        "Programming Language :: Python :: 3.10",
    ],
    description="Process JSON-RPC requests",
    extras_require={
        "examples": [
            "aiohttp",
            "aiozmq",
            "flask",
            "flask-socketio",
            "gmqtt",
            "pyzmq",
            "tornado",
            "websockets",
            "werkzeug",
        ],
        "test": [
            "pytest",
            "pytest-cov",
            "tox",
        ],
    },
    include_package_data=True,
    install_requires=["jsonschema<5", "returns<1"],
    license="MIT",
    long_description=README,
    long_description_content_type="text/markdown",
    name="jsonrpcserver",
    packages=["jsonrpcserver"],
    url="https://github.com/explodinglabs/jsonrpcserver",
    version="5.0.9",
    # Be PEP 561 compliant
    # https://mypy.readthedocs.io/en/stable/installed_packages.html#making-pep-561-compatible-packages
    zip_safe=False,
<<<<<<< HEAD
    packages=["jsonrpcserver"],
    url="https://github.com/explodinglabs/jsonrpcserver",
    version="6.0.0",
=======
>>>>>>> 9d9ccc7f
)<|MERGE_RESOLUTION|>--- conflicted
+++ resolved
@@ -27,6 +27,7 @@
         ],
         "test": [
             "pytest",
+            "pytest-asyncio",
             "pytest-cov",
             "tox",
         ],
@@ -39,14 +40,8 @@
     name="jsonrpcserver",
     packages=["jsonrpcserver"],
     url="https://github.com/explodinglabs/jsonrpcserver",
-    version="5.0.9",
+    version="6.0.0",
     # Be PEP 561 compliant
     # https://mypy.readthedocs.io/en/stable/installed_packages.html#making-pep-561-compatible-packages
     zip_safe=False,
-<<<<<<< HEAD
-    packages=["jsonrpcserver"],
-    url="https://github.com/explodinglabs/jsonrpcserver",
-    version="6.0.0",
-=======
->>>>>>> 9d9ccc7f
 )