<img
    alt="jsonrpcserver"
    style="margin: 0 auto;"
    src="https://github.com/explodinglabs/jsonrpcserver/blob/main/docs/logo.png?raw=true"
/>

![PyPI](https://img.shields.io/pypi/v/jsonrpcserver.svg)
![Code Quality](https://github.com/explodinglabs/jsonrpcserver/actions/workflows/code-quality.yml/badge.svg)
![Coverage Status](https://coveralls.io/repos/github/explodinglabs/jsonrpcserver/badge.svg?branch=main)
![Downloads](https://img.shields.io/pypi/dw/jsonrpcserver)

Process incoming JSON-RPC requests in Python.

```python
<<<<<<< HEAD
from jsonrpcserver import method, serve, Success
=======
from jsonrpcserver import dispatch, method, Ok, Result
>>>>>>> 0ede79e9

@method
def ping() -> Result:
    return Ok("pong")

if __name__ == "__main__":
    serve()
```

Alternatively, use `dispatch`:
```python
response = dispatch('{"jsonrpc": "2.0", "method": "ping", "id": 1}')
# => '{"jsonrpc": "2.0", "result": "pong", "id": 1}'
```

Full documentation is at [jsonrpcserver.com](https://www.jsonrpcserver.com/).

See also: [jsonrpcclient](https://github.com/explodinglabs/jsonrpcclient)<|MERGE_RESOLUTION|>--- conflicted
+++ resolved
@@ -12,11 +12,7 @@
 Process incoming JSON-RPC requests in Python.
 
 ```python
-<<<<<<< HEAD
-from jsonrpcserver import method, serve, Success
-=======
-from jsonrpcserver import dispatch, method, Ok, Result
->>>>>>> 0ede79e9
+from jsonrpcserver import method, serve, Ok, Result
 
 @method
 def ping() -> Result:
